--- conflicted
+++ resolved
@@ -156,665 +156,6 @@
     }
 }
 
-<<<<<<< HEAD
-pub struct FleaScopeDevice {
-    pub id: String,
-    pub name: String,
-    pub hostname: String,
-    pub data: Arc<Mutex<DeviceData>>,
-    pub enabled_channels: [bool; 10], // 1 analog + 9 digital
-    pub time_frame: f64,              // Time window in seconds
-    pub is_paused: Arc<AtomicBool>,   // Pause/continue state (thread-safe)
-    pub probe_multiplier: ProbeMultiplier, // Probe selection
-    pub trigger_config: TriggerConfig, // Trigger configuration
-    pub waveform_config: WaveformConfig, // Waveform generator configuration
-    fleascope: Arc<Mutex<Option<FleaScope>>>, // Actual FleaScope connection
-    config_sender: Option<tokio::sync::mpsc::UnboundedSender<ConfigUpdate>>, // NEW: config update channel
-}
-
-#[derive(Debug, Clone, Copy, PartialEq)]
-pub enum ProbeMultiplier {
-    X1,
-    X10,
-}
-
-impl ProbeMultiplier {
-    pub fn get_factor(&self) -> f64 {
-        match self {
-            ProbeMultiplier::X1 => 1.0,
-            ProbeMultiplier::X10 => 10.0,
-        }
-    }
-
-    pub fn as_str(&self) -> &'static str {
-        match self {
-            ProbeMultiplier::X1 => "x1",
-            ProbeMultiplier::X10 => "x10",
-        }
-    }
-}
-
-impl FleaScopeDevice {
-    pub fn new(id: String, name: String, hostname: String) -> Self {
-        Self {
-            id,
-            name,
-            hostname,
-            data: Arc::new(Mutex::new(DeviceData::new(1000.0))),
-            enabled_channels: [true; 10], // All channels enabled by default
-            time_frame: 2.0,             // Default 2 seconds
-            is_paused: Arc::new(AtomicBool::new(false)), // Running by default
-            probe_multiplier: ProbeMultiplier::X1, // Default x1 probe
-            trigger_config: TriggerConfig::default(), // Default trigger config
-            waveform_config: WaveformConfig::default(), // Default waveform config
-            fleascope: Arc::new(Mutex::new(None)), // No connection initially
-            config_sender: None, // No config sender initially
-        }
-    }
-
-    pub async fn connect(&self) -> Result<()> {
-        // Try to connect to the actual FleaScope device
-        let connection_result = if self.hostname.contains(':') {
-            // For hostnames with port, we can't connect directly - use dummy mode
-            tracing::warn!("Port-based hostname detected, using dummy mode for: {}", self.hostname);
-            None
-        } else {
-            // Try to connect to real FleaScope device
-            match FleaScope::connect(Some(&self.hostname), None, true) {
-                Ok(scope) => {
-                    tracing::info!("Successfully connected to real FleaScope device: {}", self.hostname);
-                    Some(scope)
-                }
-                Err(e) => {
-                    tracing::warn!("Failed to connect to FleaScope device {}: {}, using dummy mode", self.hostname, e);
-                    None
-                }
-            }
-        };
-
-        // Store the connection
-        {
-            let mut fleascope = self.fleascope.lock().unwrap();
-            *fleascope = connection_result;
-        }
-
-        // Update connection status in shared data
-        {
-            let mut data = self.data.lock().unwrap();
-            data.connected = self.fleascope.lock().unwrap().is_some();
-        }
-
-        // Simulate connection delay
-        sleep(Duration::from_millis(500)).await;
-
-        tracing::info!("Connected to device: {}", self.name);
-        Ok(())
-    }
-
-    pub async fn disconnect(&self) -> Result<()> {
-        // Close the FleaScope connection
-        {
-            let mut fleascope = self.fleascope.lock().unwrap();
-            *fleascope = None;
-        }
-
-        // Update connection status in shared data
-        {
-            let mut data = self.data.lock().unwrap();
-            data.connected = false;
-        }
-
-        tracing::info!("Disconnected from device: {}", self.name);
-        Ok(())
-    }
-
-    pub fn start_data_generation(&mut self) {
-        let data_arc = Arc::clone(&self.data);
-        let is_paused_arc = Arc::clone(&self.is_paused);
-        let fleascope_arc = Arc::clone(&self.fleascope);
-        // Create channel for config updates
-        let (config_sender, mut config_receiver) = tokio::sync::mpsc::unbounded_channel::<ConfigUpdate>();
-        self.config_sender = Some(config_sender);
-        // Initial config
-        let mut current_config = ConfigUpdate {
-            probe_multiplier: self.probe_multiplier,
-            trigger_config: self.trigger_config.clone(),
-            waveform_config: self.waveform_config.clone(),
-            time_frame: self.time_frame,
-        };
-        tokio::spawn(async move {
-            let mut time_offset = 0.0;
-            let sample_rate = 1000.0;
-            let mut adaptive_delay = std::time::Duration::from_millis(50);
-            let points_per_update = (sample_rate / 10.0) as usize;
-            let mut consecutive_failures = 0;
-            let mut last_successful_read = Instant::now();
-            let mut last_rate_update = Instant::now();
-            let mut read_count = 0;
-            let mut ongoing_read: Option<tokio::task::JoinHandle<Option<(Vec<f64>, Vec<DataPoint>)>>> = None;
-            loop {
-                if is_paused_arc.load(Ordering::Relaxed) {
-                    tokio::time::sleep(std::time::Duration::from_millis(500)).await;
-                    continue;
-                }
-                // Apply config updates
-                while let Ok(new_config) = config_receiver.try_recv() {
-                    if let Some(handle) = ongoing_read.take() { handle.abort(); }
-                    current_config = new_config;
-                }
-                let use_real_data = {
-                    let fleascope = fleascope_arc.lock().unwrap();
-                    fleascope.is_some()
-                };
-                if use_real_data {
-                    let start_time = Instant::now();
-                    let fleascope_clone = Arc::clone(&fleascope_arc);
-                    let config_clone = current_config.clone();
-                    let read_handle = tokio::spawn(async move {
-                        FleaScopeDevice::get_real_fleascope_data(
-                            &fleascope_clone,
-                            config_clone.probe_multiplier,
-                            &config_clone.trigger_config,
-                            &config_clone.waveform_config,
-                            config_clone.time_frame,
-                        ).await
-                    });
-                    ongoing_read = Some(read_handle);
-                    tokio::select! {
-                        read_result = ongoing_read.as_mut().unwrap() => {
-                            ongoing_read = None;
-                            match read_result {
-                                Ok(Some(real_data)) => { // Ok from JoinHandle, Some from get_real_fleascope_data
-                                    let read_duration = start_time.elapsed();
-                                    consecutive_failures = 0;
-                                    last_successful_read = Instant::now();
-                                    read_count += 1;
-                                    if let Ok(mut data) = data_arc.lock() {
-                                        data.x_values = real_data.0;
-                                        data.data_points = real_data.1;
-                                        data.last_update = Instant::now();
-                                    }
-                                    time_offset += points_per_update as f64 / sample_rate;
-                                    adaptive_delay = if read_duration < Duration::from_millis(50) {
-                                        Duration::from_millis(20)
-                                    } else if read_duration < Duration::from_millis(200) {
-                                        Duration::from_millis(50)
-                                    } else if read_duration < Duration::from_millis(1000) {
-                                        Duration::from_millis(100)
-                                    } else {
-                                        Duration::from_millis(200)
-                                    };
-                                }
-                                Ok(None) => {
-                                    consecutive_failures += 1;
-                                    let backoff_delay = match consecutive_failures {
-                                        1..=3 => Duration::from_millis(100),
-                                        4..=10 => Duration::from_millis(250),
-                                        _ => Duration::from_millis(500),
-                                    };
-                                    adaptive_delay = backoff_delay;
-                                    if last_successful_read.elapsed() > Duration::from_secs(10) {
-                                        adaptive_delay = Duration::from_millis(1000);
-                                    }
-                                }
-                                Err(_) => {
-                                    // Task was aborted or panicked
-                                    continue;
-                                }
-                            }
-                        }
-                        new_config = config_receiver.recv() => {
-                            if let Some(new_config) = new_config {
-                                if let Some(handle) = ongoing_read.take() { handle.abort(); }
-                                current_config = new_config;
-                                continue;
-                            }
-                        }
-                    }
-                } else {
-                    adaptive_delay = Duration::from_millis(500);
-                }
-                tokio::time::sleep(adaptive_delay).await;
-            }
-        });
-    }
-
-    // Add a helper to send config updates
-    fn send_config_update(&self) {
-        if let Some(sender) = &self.config_sender {
-            let _ = sender.send(ConfigUpdate {
-                probe_multiplier: self.probe_multiplier,
-                trigger_config: self.trigger_config.clone(),
-                waveform_config: self.waveform_config.clone(),
-                time_frame: self.time_frame,
-            });
-        }
-    }
-
-    // Update all config setters to call send_config_update
-    pub fn set_waveform(&mut self, waveform_type: WaveformType, frequency_hz: f64) {
-        self.waveform_config.waveform_type = waveform_type;
-        self.waveform_config.frequency_hz = frequency_hz.clamp(10.0, 4000.0);
-        self.waveform_config.enabled = true;
-        self.send_config_update();
-    }
-    pub fn disable_waveform(&mut self) {
-        self.waveform_config.enabled = false;
-        self.send_config_update();
-    }
-    pub fn set_trigger_config(&mut self, config: TriggerConfig) {
-        self.trigger_config = config;
-        self.send_config_update();
-    }
-    pub fn set_probe_multiplier(&mut self, multiplier: ProbeMultiplier) {
-        self.probe_multiplier = multiplier;
-        self.send_config_update();
-    }
-    pub fn set_time_frame(&mut self, time_frame: f64) {
-        self.time_frame = time_frame;
-        self.send_config_update();
-    }
-
-    async fn get_real_fleascope_data(
-        fleascope_arc: &Arc<Mutex<Option<FleaScope>>>,
-        probe_multiplier: ProbeMultiplier,
-        trigger_config: &TriggerConfig,
-        waveform_config: &WaveformConfig,
-        time_frame: f64,
-    ) -> Option<(Vec<f64>, Vec<DataPoint>)> {
-        // Take the FleaScope out of the mutex, use it, then put it back
-        let mut fleascope_opt = {
-            let mut guard = fleascope_arc.lock().unwrap();
-            guard.take()
-        };
-        let result = if let Some(mut fleascope) = fleascope_opt {
-            // Set up waveform generator if enabled
-            if waveform_config.enabled {
-                let waveform = match waveform_config.waveform_type {
-                    WaveformType::Sine => Waveform::Sine,
-                    WaveformType::Square => Waveform::Square,
-                    WaveformType::Triangle => Waveform::Triangle,
-                    WaveformType::Ekg => Waveform::Ekg,
-                };
-                let freq = waveform_config.frequency_hz.round() as i32;
-                let _ = fleascope.set_waveform(waveform, freq);
-            }
-            // let trigger = Self::convert_trigger_config(trigger_config); // Enable when needed
-            let trigger = None;
-            let probe_type = match probe_multiplier {
-                ProbeMultiplier::X1 => ProbeType::X1,
-                ProbeMultiplier::X10 => ProbeType::X10,
-            };
-            let duration = Duration::from_millis(100);
-            // Now call hardware read without holding any lock
-            let out = match fleascope.read(probe_type, duration, trigger, None) {
-                Ok(lazy_frame) => {
-                    match lazy_frame.collect() {
-                        Ok(df) => {
-                            let res = Self::convert_polars_to_data_points(df);
-                            if let Some((ref x, ref y)) = res {
-                                tracing::info!("[DATA] Got {} points, first x: {:?}", x.len(), x.get(0));
-                            } else {
-                                tracing::warn!("[DATA] DataFrame conversion returned None");
-                            }
-                            res
-                        },
-                        Err(e) => {
-                            tracing::warn!("Failed to collect data frame: {}", e);
-                            None
-                        },
-                    }
-                }
-                Err(e) => {
-                    tracing::warn!("Failed to read from FleaScope: {}", e);
-                    None
-                },
-            };
-            fleascope_opt = Some(fleascope); // Put it back
-            out
-        } else {
-            None
-        };
-        // Put the FleaScope back in the mutex
-        let mut guard = fleascope_arc.lock().unwrap();
-        *guard = fleascope_opt;
-        result
-    }
-
-    fn convert_trigger_config(trigger_config: &TriggerConfig) -> Option<Trigger> {
-        match trigger_config.source {
-            TriggerSource::Analog => {
-                if trigger_config.analog.enabled {
-                    let analog_trigger = match trigger_config.analog.pattern {
-                        AnalogTriggerPattern::Rising => {
-                            AnalogTrigger::start_capturing_when()
-                                .rising_edge(trigger_config.analog.level)
-                        }
-                        AnalogTriggerPattern::Falling => {
-                            AnalogTrigger::start_capturing_when()
-                                .falling_edge(trigger_config.analog.level)
-                        }
-                        AnalogTriggerPattern::Level => {
-                            AnalogTrigger::start_capturing_when()
-                                .level(trigger_config.analog.level)
-                        }
-                        AnalogTriggerPattern::LevelAuto => {
-                            AnalogTrigger::start_capturing_when()
-                                .auto(trigger_config.analog.level)
-                        }
-                    };
-                    Some(Trigger::from(analog_trigger))
-                } else {
-                    None
-                }
-            }
-            TriggerSource::Digital => {
-                if trigger_config.digital.enabled {
-                    let mut digital_trigger = DigitalTrigger::start_capturing_when();
-                    
-                    // Set bit patterns
-                    for (i, bit_state) in trigger_config.digital.bit_pattern.iter().enumerate() {
-                        let bit_value = match bit_state {
-                            DigitalBitState::DontCare => BitState::DontCare,
-                            DigitalBitState::Low => BitState::Low,
-                            DigitalBitState::High => BitState::High,
-                        };
-                        
-                        digital_trigger = match i {
-                            0 => digital_trigger.bit0(bit_value),
-                            1 => digital_trigger.bit1(bit_value),
-                            2 => digital_trigger.bit2(bit_value),
-                            3 => digital_trigger.bit3(bit_value),
-                            4 => digital_trigger.bit4(bit_value),
-                            5 => digital_trigger.bit5(bit_value),
-                            6 => digital_trigger.bit6(bit_value),
-                            7 => digital_trigger.bit7(bit_value),
-                            8 => digital_trigger.bit8(bit_value),
-                            _ => digital_trigger,
-                        };
-                    }
-                    
-                    // Set trigger mode
-                    let final_trigger = match trigger_config.digital.mode {
-                        DigitalTriggerMode::StartMatching => digital_trigger.starts_matching(),
-                        DigitalTriggerMode::StopMatching => digital_trigger.stops_matching(),
-                        DigitalTriggerMode::WhileMatching => digital_trigger.is_matching(),
-                        DigitalTriggerMode::WhileMatchingAuto => digital_trigger.is_matching(), // Note: auto not directly supported
-                    };
-                    
-                    Some(Trigger::from(final_trigger))
-                } else {
-                    None
-                }
-            }
-        }
-    }
-
-    fn convert_polars_to_data_points(df: DataFrame) -> Option<(Vec<f64>, Vec<DataPoint>)> {
-        tracing::debug!("Converting DataFrame with columns: {:?}", df.get_column_names());
-        tracing::debug!("DataFrame shape: {} rows, {} columns", df.height(), df.width());
-        
-        // Extract columns from the DataFrame
-        let time_col = match df.column("time") {
-            Ok(col) => col,
-            Err(e) => {
-                tracing::error!("Failed to get time column: {}", e);
-                return None;
-            }
-        };
-        
-        let bnc_col = match df.column("bnc") {
-            Ok(col) => col,
-            Err(e) => {
-                tracing::error!("Failed to get bnc column: {}", e);
-                return None;
-            }
-        };
-        
-        let bitmap_col = match df.column("bitmap") {
-            Ok(col) => col,
-            Err(e) => {
-                tracing::error!("Failed to get bitmap column: {}", e);
-                return None;
-            }
-        };
-
-        let time_values: Vec<f64> = match time_col.f64() {
-            Ok(chunked) => chunked.into_no_null_iter().collect(),
-            Err(e) => {
-                tracing::error!("Failed to convert time column to f64: {}", e);
-                return None;
-            }
-        };
-        
-        let bnc_values: Vec<f64> = match bnc_col.f64() {
-            Ok(chunked) => chunked.into_no_null_iter().collect(),
-            Err(e) => {
-                tracing::error!("Failed to convert bnc column to f64: {}", e);
-                return None;
-            }
-        };
-        
-        // Convert bitmap column - handle both string and numeric formats
-        let bitmap_values: Vec<u16> = if bitmap_col.dtype() == &polars::datatypes::DataType::String {
-            // Handle string bitmap data (e.g., "0x1ff", "0101010101", or "255")
-            match bitmap_col.str() {
-                Ok(chunked) => {
-                    let mut values = Vec::new();
-                    for opt_str in chunked.into_iter() {
-                        match opt_str {
-                            Some(s) => {
-                                if s.starts_with("0x") || s.starts_with("0X") {
-                                    // Hexadecimal string like "0x1ff"
-                                    match u16::from_str_radix(&s[2..], 16) {
-                                        Ok(val) => values.push(val),
-                                        Err(e) => {
-                                            tracing::error!("Failed to parse hex string '{}': {}", s, e);
-                                            return None;
-                                        }
-                                    }
-                                } else if s.chars().all(|c| c == '0' || c == '1') {
-                                    // Binary string like "0101010101"
-                                    match u16::from_str_radix(s, 2) {
-                                        Ok(val) => values.push(val),
-                                        Err(e) => {
-                                            tracing::error!("Failed to parse binary string '{}': {}", s, e);
-                                            return None;
-                                        }
-                                    }
-                                } else {
-                                    // Decimal string like "255"
-                                    match s.parse::<u16>() {
-                                        Ok(val) => values.push(val),
-                                        Err(e) => {
-                                            tracing::error!("Failed to parse decimal string '{}': {}", s, e);
-                                            return None;
-                                        }
-                                    }
-                                }
-                            }
-                            None => {
-                                tracing::error!("Found null bitmap value");
-                                return None;
-                            }
-                        }
-                    }
-                    values
-                }
-                Err(e) => {
-                    tracing::error!("Failed to convert bitmap column to string: {}", e);
-                    return None;
-                }
-            }
-        } else {
-            // Handle numeric bitmap data
-            match bitmap_col.u16() {
-                Ok(chunked) => chunked.into_no_null_iter().collect(),
-                Err(e) => {
-                    tracing::error!("Failed to convert bitmap column to u16: {}", e);
-                    return None;
-                }
-            }
-        };
-
-        tracing::debug!("Extracted {} time values, {} BNC values, {} bitmap values", 
-                       time_values.len(), bnc_values.len(), bitmap_values.len());
-
-        // Verify we have data
-        if time_values.is_empty() || bnc_values.is_empty() || bitmap_values.is_empty() {
-            tracing::warn!("[DATA] One or more data vectors are empty: time={}, bnc={}, bitmap={}", time_values.len(), bnc_values.len(), bitmap_values.len());
-            return None;
-        }
-
-        tracing::debug!("Successfully converted DataFrame to vectors, processing {} data points", time_values.len());
-
-        let mut x_values = Vec::new();
-        let mut data_points = Vec::new();
-
-        for ((time, bnc), bitmap) in time_values.iter().zip(bnc_values.iter()).zip(bitmap_values.iter()) {
-            x_values.push(*time);
-            
-            // Extract digital channels from bitmap
-            let mut digital_channels = [false; 9];
-            for i in 0..9 {
-                digital_channels[i] = (bitmap & (1 << i)) != 0;
-            }
-
-            data_points.push(DataPoint {
-                timestamp: *time,
-                analog_channel: *bnc,
-                digital_channels,
-            });
-        }
-
-        tracing::info!("[DATA] Returning {} data points", x_values.len());
-        Some((x_values, data_points))
-    }
-
-    fn generate_waveform(t: f64, config: &WaveformConfig) -> f64 {
-        let freq = config.frequency_hz;
-        let phase = 2.0 * std::f64::consts::PI * freq * t;
-        
-        let signal = match config.waveform_type {
-            WaveformType::Sine => phase.sin(),
-            WaveformType::Square => if phase.sin() > 0.0 { 1.0 } else { -1.0 },
-            WaveformType::Triangle => {
-                let normalized_phase = (phase / (2.0 * std::f64::consts::PI)) % 1.0;
-                if normalized_phase < 0.5 {
-                    4.0 * normalized_phase - 1.0
-                } else {
-                    3.0 - 4.0 * normalized_phase
-                }
-            }
-            WaveformType::Ekg => {
-                // Simple EKG-like waveform
-                let beat_phase = (phase / (2.0 * std::f64::consts::PI)) % 1.0;
-                if beat_phase < 0.1 {
-                    10.0 * beat_phase * (1.0 - 10.0 * beat_phase).max(0.0)
-                } else if beat_phase < 0.2 {
-                    -5.0 * (beat_phase - 0.1)
-                } else {
-                    0.0
-                }
-            }
-        };
-
-        // Normalize to 0-1 range and add some noise
-        ((signal + 1.0) / 2.0 + 0.02 * rand::random::<f64>()).clamp(0.0, 1.0)
-    }
-
-    pub fn is_connected(&self) -> bool {
-        // Check both data connection status and actual FleaScope connection
-        let has_fleascope = {
-            let fleascope = self.fleascope.lock().unwrap();
-            fleascope.is_some()
-        };
-        
-        // Return true if we have data connection (even if using dummy data)
-        self.data.lock().unwrap().connected || has_fleascope
-    }
-
-    pub fn pause(&self) {
-        self.is_paused.store(true, Ordering::Relaxed);
-    }
-
-    pub fn resume(&self) {
-        self.is_paused.store(false, Ordering::Relaxed);
-    }
-
-    pub fn is_paused(&self) -> bool {
-        self.is_paused.load(Ordering::Relaxed)
-    }
-}
-
-impl Clone for FleaScopeDevice {
-    fn clone(&self) -> Self {
-        Self {
-            id: self.id.clone(),
-            name: self.name.clone(),
-            hostname: self.hostname.clone(),
-            data: Arc::clone(&self.data),
-            enabled_channels: self.enabled_channels,
-            time_frame: self.time_frame,
-            is_paused: Arc::clone(&self.is_paused),
-            probe_multiplier: self.probe_multiplier,
-            trigger_config: self.trigger_config.clone(),
-            waveform_config: self.waveform_config.clone(),
-            fleascope: Arc::clone(&self.fleascope),
-            config_sender: None, // Config sender is not cloned
-        }
-    }
-}
-
-#[derive(Default)]
-pub struct DeviceManager {
-    devices: Vec<FleaScopeDevice>,
-}
-
-impl DeviceManager {
-    pub fn new() -> Self {
-        Self {
-            devices: Vec::new(),
-        }
-    }
-
-    pub fn add_device(&mut self, hostname: String) -> Result<()> {
-        let id = format!("device_{}", self.devices.len());
-        let name = format!("FleaScope {}", hostname);
-        let device = FleaScopeDevice::new(id, name, hostname);
-
-        // Auto-connect and start data generation for demo
-        let mut device_clone = device.clone();
-        tokio::spawn(async move {
-            if device_clone.connect().await.is_ok() {
-                device_clone.start_data_generation();
-            }
-        });
-
-        self.devices.push(device);
-        Ok(())
-    }
-
-    pub fn get_devices(&self) -> &[FleaScopeDevice] {
-        &self.devices
-    }
-
-    pub fn get_devices_mut(&mut self) -> &mut [FleaScopeDevice] {
-        &mut self.devices
-    }
-
-    pub fn remove_device(&mut self, index: usize) -> Result<()> {
-        if index < self.devices.len() {
-            self.devices.remove(index);
-            Ok(())
-        } else {
-            Err(anyhow::anyhow!("Device index out of bounds"))
-        }
-    }
-}
-
-=======
->>>>>>> 77a4b62a
 #[derive(Debug, Clone, Copy, PartialEq)]
 pub enum TriggerSource {
     Analog,
@@ -885,12 +226,4 @@
     pub fn clamp_frequency(&mut self) {
         self.frequency_hz = self.frequency_hz.clamp(10, 4000);
     }
-}
-
-#[derive(Debug, Clone)]
-pub struct ConfigUpdate {
-    pub probe_multiplier: ProbeMultiplier,
-    pub trigger_config: TriggerConfig,
-    pub waveform_config: WaveformConfig,
-    pub time_frame: f64,
 }